--- conflicted
+++ resolved
@@ -21,14 +21,11 @@
 conch-parser = { version = "0.1", optional = true }
 clap        = "2"
 failure     = "0.1"
+failure_derive = ">=0.1, <0.1.2"
 futures     = "0.1.14"
 futures-cpupool = "0.1.6"
 glob        = "0.2"
-<<<<<<< HEAD
-lazy_static = ">=0.2, <2"
-=======
 lazy_static = ">=0.2, <=2"
->>>>>>> c2922d11
 mio  = "0.6.2"
 rental = "0.5"
 tokio-core  = "0.1.4"
