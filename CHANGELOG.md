--- conflicted
+++ resolved
@@ -20,13 +20,10 @@
  - `pwd`
  - `echo`
 - Added a `NormalizedPath` wrapper for working with logically or physically normalized paths
-<<<<<<< HEAD
 - Added builder-like methods to `EnvConfig` to facilitate replacing the type of any environment
 implementation without having to specify all other values again
-=======
 - Added `FileDescExt::into_evented2` which gracefully handles regular files (which cannot be
 registered with tokio)
->>>>>>> 87b878b8
 
 ### Changed
 - Reduced required bounds for implementing `VarEnvRestorer` to just `E: VariableEnvironment`
