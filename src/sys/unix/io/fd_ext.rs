--- conflicted
+++ resolved
@@ -74,13 +74,7 @@
     /// we can handle this usecase by not registering those file descriptors within tokio.
     #[deprecated(since = "0.2.0", note = "renamed to `into_evented`")]
     fn into_evented2(self, handle: &Handle) -> Result<MaybeEventedFd> where Self: Sized {
-<<<<<<< HEAD
-        // FIXME(breaking): remove this default
-        #[allow(deprecated)]
-        self.into_evented(handle).map(MaybeEventedFd::Registered)
-=======
         self.into_evented(handle)
->>>>>>> c2922d11
     }
 
     /// Sets the `O_NONBLOCK` flag on the descriptor to the desired state.
